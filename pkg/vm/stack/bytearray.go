package stack

import (
	"bytes"
	"errors"
	"fmt"
	"math/big"
	"strconv"
)

// ByteArray represents a slice of bytes on the stack
type ByteArray struct {
	*abstractItem
	val []byte
}

//NewByteArray returns a ByteArray stack item
// given a byte slice
func NewByteArray(val []byte) *ByteArray {
	return &ByteArray{
		&abstractItem{},
		val,
	}
}

//ByteArray overrides the default abstractItem Bytes array method
func (ba *ByteArray) ByteArray() (*ByteArray, error) {
	return ba, nil
}

//Equals returns true, if two bytearrays are equal
func (ba *ByteArray) Equals(other *ByteArray) *Boolean {
	// If either are nil, return false
	if ba == nil || other == nil {
		return NewBoolean(false)
	}
	return NewBoolean(bytes.Equal(ba.val, other.val))
}

//Integer overrides the default Integer method to convert an
// ByteArray Into an integer
func (ba *ByteArray) Integer() (*Int, error) {
	dest := reverse(ba.val)
	integerVal := new(big.Int).SetBytes(dest)
	return NewInt(integerVal)

}

// Boolean will convert a byte array into a boolean stack item
func (ba *ByteArray) Boolean() (*Boolean, error) {
	boolean, err := strconv.ParseBool(string(ba.val))
	if err != nil {
		return nil, errors.New("cannot convert byte array to a boolean")
	}
	return NewBoolean(boolean), nil
}

// XXX: move this into a pkg/util/slice folder
// Go mod not working
func reverse(b []byte) []byte {
	if len(b) < 2 {
		return b
	}

	dest := make([]byte, len(b))

	for i, j := 0, len(b)-1; i < j+1; i, j = i+1, j-1 {
		dest[i], dest[j] = b[j], b[i]
	}

	return dest
}

<<<<<<< HEAD
// Value returns the underlying ByteArray's value.
func (ba ByteArray) Value() []byte {
	return ba.val
=======
//Value returns the underlying ByteArray's value.
func (ba *ByteArray) Value() []byte {
	return ba.val
}

// Hash overrides the default abstract hash method.
func (ba *ByteArray) Hash() (string, error) {
	data := fmt.Sprintf("%T %v", ba, ba.Value())
	return KeyGenerator([]byte(data))
>>>>>>> b50411b0
}<|MERGE_RESOLUTION|>--- conflicted
+++ resolved
@@ -71,11 +71,6 @@
 	return dest
 }
 
-<<<<<<< HEAD
-// Value returns the underlying ByteArray's value.
-func (ba ByteArray) Value() []byte {
-	return ba.val
-=======
 //Value returns the underlying ByteArray's value.
 func (ba *ByteArray) Value() []byte {
 	return ba.val
@@ -85,5 +80,4 @@
 func (ba *ByteArray) Hash() (string, error) {
 	data := fmt.Sprintf("%T %v", ba, ba.Value())
 	return KeyGenerator([]byte(data))
->>>>>>> b50411b0
 }